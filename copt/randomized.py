"""Module that contains randomized (also known as stochastic) algorithms."""
from random import randint

import numpy as np
from scipy import sparse, optimize

from . import utils


@utils.njit(nogil=True)
def _support_matrix(A_indices, A_indptr, reverse_blocks_indices, n_blocks):
    """Compute the support matrix, used by variance-reduced algorithms.

  Args:
    A_indices, A_indptr: arrays-like
        Arrays representing the data matrix in CSR format.

    reverse_blocks_indices: array-like

    n_blocks: integer
        Number of unique blocks in array blocks.


  Notes
  -----
  BS stands for Block Support

  Returns:
    Parameters of a CSR matrix representing the extended support. The returned
    vectors represent a sparse matrix of shape (n_samples, n_blocks),
    element (i, j) is one if j is in the extended support of f_i, zero
    otherwise.
  """
    BS_indices = np.zeros(A_indices.size, dtype=np.int64)
    BS_indptr = np.zeros(A_indptr.size, dtype=np.int64)
    seen_blocks = np.zeros(n_blocks, dtype=np.int64)
    BS_indptr[0] = 0
    counter_indptr = 0
    for i in range(A_indptr.size - 1):
        low = A_indptr[i]
        high = A_indptr[i + 1]
        for j in range(low, high):
            g_idx = reverse_blocks_indices[A_indices[j]]
            if seen_blocks[g_idx] == 0:
                # if first time we encouter this block,
                # add to the index and mark as seen
                BS_indices[counter_indptr] = g_idx
                seen_blocks[g_idx] = 1
                counter_indptr += 1
        BS_indptr[i + 1] = counter_indptr
        # cleanup
        for j in range(BS_indptr[i], counter_indptr):
            seen_blocks[BS_indices[j]] = 0
    BS_data = np.ones(counter_indptr)
    return BS_data, BS_indices[:counter_indptr], BS_indptr


def minimize_saga(
    f_deriv,
    A,
    b,
    x0,
    step_size,
    prox=None,
    alpha=0,
    max_iter=500,
    tol=1e-6,
    verbose=1,
    callback=None,
):
    r"""Stochastic average gradient augmented (SAGA) algorithm.

    This algorithm can solve linearly-parametrized loss functions of the form

        minimize_x \sum_{i}^n_samples f(A_i^T x, b_i) + alpha ||x||_2^2 + g(x)

    where g is a function for which we have access to its proximal operator.

    .. warning::
        This function is experimental, API is likely to change.


    Args:
      f
          loss functions.

      x0: np.ndarray or None, optional
          Starting point for optimization.

      step_size: float or None, optional
          Step size for the optimization. If None is given, this will be
          estimated from the function f.

      max_iter: int
          Maximum number of passes through the data in the optimization.

      tol: float
          Tolerance criterion. The algorithm will stop whenever the norm of the
          gradient mapping (generalization of the gradient for nonsmooth
          optimization) is below tol.

      verbose: bool
          Verbosity level. True might print some messages.

      trace: bool
          Whether to trace convergence of the function, useful for plotting
          and/or debugging. If ye, the result will have extra members trace_func,
          trace_time.


    Returns:
      opt: OptimizeResult
          The optimization result represented as a
          ``scipy.optimize.OptimizeResult`` object. Important attributes are:
          ``x`` the solution array, ``success`` a Boolean flag indicating if
          the optimizer exited successfully and ``message`` which describes
          the cause of the termination. See `scipy.optimize.OptimizeResult`
          for a description of other attributes.


    References:
      This variant of the SAGA algorithm is described in:

      `"Breaking the Nonsmooth Barrier: A Scalable Parallel Method for Composite
      Optimization."
      <https://arxiv.org/pdf/1707.06468.pdf>`_, Fabian Pedregosa, Remi Leblond,
      and Simon Lacoste-Julien. Advances in Neural Information Processing Systems
      (NIPS) 2017.
    """
    # convert any input to CSR sparse matrix representation. In the future we
    # might want to implement also a version for dense data (numpy arrays) to
    # better exploit data locality
    x = np.ascontiguousarray(x0).copy()
    n_samples, n_features = A.shape
    A = sparse.csr_matrix(A)

    if step_size is None:
        # then need to use line search
        raise ValueError

    if hasattr(prox, "__len__") and len(prox) == 2:
        blocks = prox[1]
        prox = prox[0]
    else:
        blocks = sparse.eye(n_features, n_features, format="csr")

    if prox is None:

        @utils.njit
        def prox(x, i, indices, indptr, d, step_size):
            pass

    A_data = A.data
    A_indices = A.indices
    A_indptr = A.indptr
    n_samples, n_features = A.shape

    rblocks_indices = blocks.T.tocsr().indices
    blocks_indptr = blocks.indptr
    bs_data, bs_indices, bs_indptr = _support_matrix(
        A_indices, A_indptr, rblocks_indices, blocks.shape[0]
    )
    csr_blocks_1 = sparse.csr_matrix((bs_data, bs_indices, bs_indptr))

    # .. diagonal reweighting ..
    d = np.array(csr_blocks_1.sum(0), dtype=np.float).ravel()
    idx = d != 0
    d[idx] = n_samples / d[idx]
    d[~idx] = 1

    @utils.njit(nogil=True)
    def _saga_epoch(x, idx, memory_gradient, gradient_average, grad_tmp, step_size):
        # .. inner iteration of the SAGA algorithm..
        for i in idx:

            # .. gradient estimate ..
            p = 0.0
            for j in range(A_indptr[i], A_indptr[i + 1]):
                j_idx = A_indices[j]
                p += x[j_idx] * A_data[j]
            grad_i = f_deriv(p, b[i])
            for j in range(A_indptr[i], A_indptr[i + 1]):
                j_idx = A_indices[j]
                grad_tmp[j_idx] = (grad_i - memory_gradient[i]) * A_data[j]

            # .. update coefficients ..
            # .. first iterate on blocks ..
            for h_j in range(bs_indptr[i], bs_indptr[i + 1]):
                h = bs_indices[h_j]
                # .. then iterate on features inside block ..
                for b_j in range(blocks_indptr[h], blocks_indptr[h + 1]):
                    bias_term = d[h] * (gradient_average[b_j] + alpha * x[b_j])
                    x[b_j] -= step_size * (grad_tmp[b_j] + bias_term)
            prox(x, i, bs_indices, bs_indptr, d, step_size)

            # .. update memory terms ..
            for j in range(A_indptr[i], A_indptr[i + 1]):
                j_idx = A_indices[j]
                tmp = (grad_i - memory_gradient[i]) * A_data[j]
                tmp /= n_samples
                gradient_average[j_idx] += tmp
                grad_tmp[j_idx] = 0
            memory_gradient[i] = grad_i

    # .. initialize memory terms ..
    memory_gradient = np.zeros(n_samples)
    gradient_average = np.zeros(n_features)
    grad_tmp = np.zeros(n_features)
    idx = np.arange(n_samples)
    success = False
    if callback is not None:
        callback(locals())
    for it in range(max_iter):
        x_old = x.copy()
        np.random.shuffle(idx)
        _saga_epoch(x, idx, memory_gradient, gradient_average, grad_tmp, step_size)
        if callback is not None:
            callback(locals())

        diff_norm = np.abs(x - x_old).sum()
        if diff_norm < tol:
            success = True
            break
    return optimize.OptimizeResult(x=x, success=success, nit=it)


def minimize_svrg(
    f_deriv,
    A,
    b,
    x0,
    step_size,
    alpha=0,
    prox=None,
    max_iter=500,
    tol=1e-6,
    verbose=False,
    callback=None,
):
    r"""Stochastic average gradient augmented (SAGA) algorithm.

    The SAGA algorithm can solve optimization problems of the form

        argmin_{x \in R^p} \sum_{i}^n_samples f(A_i^T x, b_i) + alpha *
        ||x||_2^2 +
                                            + beta * ||x||_1

    Args:
      f_deriv
          derivative of f

      x0: np.ndarray or None, optional
          Starting point for optimization.

      step_size: float or None, optional
          Step size for the optimization. If None is given, this will be
          estimated from the function f.

      n_jobs: int
          Number of threads to use in the optimization. A number higher than 1
          will use the Asynchronous SAGA optimization method described in
          [Pedregosa et al., 2017]

      max_iter: int
          Maximum number of passes through the data in the optimization.

      tol: float
          Tolerance criterion. The algorithm will stop whenever the norm of the
          gradient mapping (generalization of the gradient for nonsmooth
          optimization)
          is below tol.

      verbose: bool
          Verbosity level. True might print some messages.

      trace: bool
          Whether to trace convergence of the function, useful for plotting
          and/or debugging. If ye, the result will have extra members
          trace_func, trace_time.


    Returns:
      opt: OptimizeResult
          The optimization result represented as a
          ``scipy.optimize.OptimizeResult`` object. Important attributes are:
          ``x`` the solution array, ``success`` a Boolean flag indicating if
          the optimizer exited successfully and ``message`` which describes
          the cause of the termination. See `scipy.optimize.OptimizeResult`
          for a description of other attributes.


    References:
      The SAGA algorithm was originally described in

      Aaron Defazio, Francis Bach, and Simon Lacoste-Julien. `SAGA: A fast
      incremental gradient method with support for non-strongly convex composite
      objectives. <https://arxiv.org/abs/1407.0202>`_ Advances in Neural
      Information Processing Systems. 2014.

      The implemented has some improvements with respect to the original,
      like support for sparse datasets and is described in

      Fabian Pedregosa, Remi Leblond, and Simon Lacoste-Julien.
      "Breaking the Nonsmooth Barrier: A Scalable Parallel Method
      for Composite Optimization." Advances in Neural Information
      Processing Systems (NIPS) 2017.
    """
    x = np.ascontiguousarray(x0).copy()
    n_samples, n_features = A.shape
    A = sparse.csr_matrix(A)

    if step_size is None:
        # then need to use line search
        raise ValueError

    if hasattr(prox, "__len__") and len(prox) == 2:
        blocks = prox[1]
        prox = prox[0]
    else:
        blocks = sparse.eye(n_features, n_features, format="csr")

    if prox is None:

        @utils.njit
        def prox(x, i, indices, indptr, d, step_size):
            pass

    A_data = A.data
    A_indices = A.indices
    A_indptr = A.indptr
    n_samples, n_features = A.shape

    rblocks_indices = blocks.T.tocsr().indices
    blocks_indptr = blocks.indptr
    bs_data, bs_indices, bs_indptr = _support_matrix(
        A_indices, A_indptr, rblocks_indices, blocks.shape[0]
    )
    csr_blocks_1 = sparse.csr_matrix((bs_data, bs_indices, bs_indptr))

    # .. diagonal reweighting ..
    d = np.array(csr_blocks_1.sum(0), dtype=np.float).ravel()
    idx = d != 0
    d[idx] = n_samples / d[idx]
    d[~idx] = 1

    @utils.njit
    def full_grad(x):
        grad = np.zeros(x.size)
        for i in range(n_samples):
            p = 0.0
            for j in range(A_indptr[i], A_indptr[i + 1]):
                j_idx = A_indices[j]
                p += x[j_idx] * A_data[j]
            grad_i = f_deriv(p, b[i])
            # .. gradient estimate (XXX difference) ..
            for j in range(A_indptr[i], A_indptr[i + 1]):
                j_idx = A_indices[j]
                grad[j_idx] += grad_i * A_data[j] / n_samples
        return grad

    @utils.njit(nogil=True)
    def _svrg_epoch(x, x_snapshot, idx, gradient_average, grad_tmp, step_size):

        # .. inner iteration ..
        for i in idx:
            p = 0.0
            p_old = 0.0
            for j in range(A_indptr[i], A_indptr[i + 1]):
                j_idx = A_indices[j]
                p += x[j_idx] * A_data[j]
                p_old += x_snapshot[j_idx] * A_data[j]

            grad_i = f_deriv(p, b[i])
            old_grad_i = f_deriv(p_old, b[i])
            for j in range(A_indptr[i], A_indptr[i + 1]):
                j_idx = A_indices[j]
                grad_tmp[j_idx] = (grad_i - old_grad_i) * A_data[j]

            # .. update coefficients ..
            # .. first iterate on blocks ..
            for h_j in range(bs_indptr[i], bs_indptr[i + 1]):
                h = bs_indices[h_j]
                # .. then iterate on features inside block ..
                for b_j in range(blocks_indptr[h], blocks_indptr[h + 1]):
                    bias_term = d[h] * (gradient_average[b_j] + alpha * x[b_j])
                    x[b_j] -= step_size * (grad_tmp[b_j] + bias_term)
            prox(x, i, bs_indices, bs_indptr, d, step_size)

    idx = np.arange(n_samples)
    grad_tmp = np.zeros(n_features)
    success = False
    if callback is not None:
        callback(locals())
    for it in range(max_iter):
        x_snapshot = x.copy()
        gradient_average = full_grad(x_snapshot)
        np.random.shuffle(idx)
        _svrg_epoch(x, x_snapshot, idx, gradient_average, grad_tmp, step_size)
        if callback is not None:
            callback(locals())

        if np.abs(x - x_snapshot).sum() < tol:
            success = True
            break
    message = ""
    return optimize.OptimizeResult(x=x, success=success, nit=it, message=message)


def minimize_vrtos(
    f_deriv,
    A,
    b,
    x0,
    step_size,
    prox_1=None,
    prox_2=None,
    alpha=0,
    max_iter=500,
    tol=1e-6,
    callback=None,
    verbose=0,
):
    r"""Variance-reduced three operator splitting (VRTOS) algorithm.

    The VRTOS algorithm can solve optimization problems of the form

        argmin_{x \in R^p} \sum_{i}^n_samples f(A_i^T x, b_i) + alpha *
        ||x||_2^2 +
                                            + pen1(x) + pen2(x)

    Parameters
    ----------
    f_deriv
        derivative of f

    x0: np.ndarray or None, optional
        Starting point for optimization.

    step_size: float or None, optional
        Step size for the optimization. If None is given, this will be
        estimated from the function f.

    n_jobs: int
        Number of threads to use in the optimization. A number higher than 1
        will use the Asynchronous SAGA optimization method described in
        [Pedregosa et al., 2017]

    max_iter: int
        Maximum number of passes through the data in the optimization.

    tol: float
        Tolerance criterion. The algorithm will stop whenever the norm of the
        gradient mapping (generalization of the gradient for nonsmooth
        optimization)
        is below tol.

    verbose: bool
        Verbosity level. True might print some messages.

    trace: bool
        Whether to trace convergence of the function, useful for plotting and/or
        debugging. If ye, the result will have extra members trace_func,
        trace_time.

    Returns
    -------
    opt: OptimizeResult
        The optimization result represented as a
        ``scipy.optimize.OptimizeResult`` object. Important attributes are:
        ``x`` the solution array, ``success`` a Boolean flag indicating if
        the optimizer exited successfully and ``message`` which describes
        the cause of the termination. See `scipy.optimize.OptimizeResult`
        for a description of other attributes.

    References
    ----------
    Pedregosa, Fabian, Kilian Fatras, and Mattia Casotto. "Variance Reduced
    Three Operator Splitting." arXiv preprint arXiv:1806.07294 (2018).
    """

    n_samples, n_features = A.shape
    success = False

    # FIXME: just a workaround for now
    # FIXME: check if prox_1 is a tuple
    if hasattr(prox_1, "__len__") and len(prox_1) == 2:
        blocks_1 = prox_1[1]
        prox_1 = prox_1[0]
    else:
        blocks_1 = sparse.eye(n_features, n_features, format="csr")
    if hasattr(prox_2, "__len__") and len(prox_2) == 2:
        blocks_2 = prox_2[1]
        prox_2 = prox_2[0]
    else:
        blocks_2 = sparse.eye(n_features, n_features, format="csr")

    Y = np.zeros((2, x0.size))
    z = x0.copy()

    assert A.shape[0] == b.size

    if step_size < 0:
        raise ValueError

    if prox_1 is None:

        @utils.njit
        def prox_1(x, i, indices, indptr, d, step_size):
            pass

    if prox_2 is None:

        @utils.njit
        def prox_2(x, i, indices, indptr, d, step_size):
            pass

    A = sparse.csr_matrix(A)
    epoch_iteration = _factory_sparse_vrtos(
        f_deriv, prox_1, prox_2, blocks_1, blocks_2, A, b, alpha, step_size
    )

    # .. memory terms ..
    memory_gradient = np.zeros(n_samples)
    gradient_average = np.zeros(n_features)
    x1 = x0.copy()
    grad_tmp = np.zeros(n_features)

    # warm up for the JIT
    epoch_iteration(
        Y,
        x0,
        x1,
        z,
        memory_gradient,
        gradient_average,
        np.array([0]),
        grad_tmp,
        step_size,
    )

    # .. iterate on epochs ..
    if callback is not None:
        callback(locals())
    for it in range(max_iter):
        epoch_iteration(
            Y,
            x0,
            x1,
            z,
            memory_gradient,
            gradient_average,
            np.random.permutation(n_samples),
            grad_tmp,
            step_size,
        )

        certificate = np.linalg.norm(x0 - z) + np.linalg.norm(x1 - z)
        if callback is not None:
            callback(locals())

    return optimize.OptimizeResult(
        x=z, success=success, nit=it, certificate=certificate
    )


def _factory_sparse_vrtos(
    f_deriv, prox_1, prox_2, blocks_1, blocks_2, A, b, alpha, gamma
):

    A_data = A.data
    A_indices = A.indices
    A_indptr = A.indptr
    n_samples, n_features = A.shape

    blocks_1_indptr = blocks_1.indptr
    blocks_2_indptr = blocks_2.indptr

    rblocks_1_indices = blocks_1.T.tocsr().indices
    bs_1_data, bs_1_indices, bs_1_indptr = _support_matrix(
        A_indices, A_indptr, rblocks_1_indices, blocks_1.shape[0]
    )
    csr_blocks_1 = sparse.csr_matrix((bs_1_data, bs_1_indices, bs_1_indptr))

    rblocks_2_indices = blocks_2.T.tocsr().indices
    bs_2_data, bs_2_indices, bs_2_indptr = _support_matrix(
        A_indices, A_indptr, rblocks_2_indices, blocks_2.shape[0]
    )
    csr_blocks_2 = sparse.csr_matrix((bs_2_data, bs_2_indices, bs_2_indptr))

    # .. diagonal reweighting ..
    d1 = np.array(csr_blocks_1.sum(0), dtype=np.float).ravel()
    idx = d1 != 0
    d1[idx] = n_samples / d1[idx]
    d1[~idx] = 1

    d2 = np.array(csr_blocks_2.sum(0), dtype=np.float).ravel()
    idx = d2 != 0
    d2[idx] = n_samples / d2[idx]
    d2[~idx] = 1

    @utils.njit(nogil=True)
    def epoch_iteration_template(
        Y,
        x1,
        x2,
        z,
        memory_gradient,
        gradient_average,
        sample_indices,
        grad_tmp,
        step_size,
    ):

        # .. iterate on samples ..
        for i in sample_indices:
            p = 0.0
            for j in range(A_indptr[i], A_indptr[i + 1]):
                j_idx = A_indices[j]
                p += z[j_idx] * A_data[j]

            # .. gradient estimate ..
            grad_i = f_deriv(p, b[i])
            for j in range(A_indptr[i], A_indptr[i + 1]):
                j_idx = A_indices[j]
                grad_tmp[j_idx] = (grad_i - memory_gradient[i]) * A_data[j]

            # .. x update ..
            for h_j in range(bs_1_indptr[i], bs_1_indptr[i + 1]):
                h = bs_1_indices[h_j]

                # .. iterate on features inside block ..
                for b_j in range(blocks_1_indptr[h], blocks_1_indptr[h + 1]):
                    bias_term = d1[h] * (gradient_average[b_j] + alpha * z[b_j])
                    x1[b_j] = (
                        2 * z[b_j]
                        - Y[0, b_j]
                        - step_size * 0.5 * (grad_tmp[b_j] + bias_term)
                    )

            prox_1(x1, i, bs_1_indices, bs_1_indptr, d1, step_size)

            # .. update y ..
            for h_j in range(bs_1_indptr[i], bs_1_indptr[i + 1]):
                h = bs_1_indices[h_j]
                for b_j in range(blocks_1_indptr[h], blocks_1_indptr[h + 1]):
                    Y[0, b_j] += x1[b_j] - z[b_j]

            for h_j in range(bs_2_indptr[i], bs_2_indptr[i + 1]):
                h = bs_2_indices[h_j]

                # .. iterate on features inside block ..
                for b_j in range(blocks_2_indptr[h], blocks_2_indptr[h + 1]):
                    bias_term = d2[h] * (gradient_average[b_j] + alpha * z[b_j])
                    x2[b_j] = (
                        2 * z[b_j]
                        - Y[1, b_j]
                        - step_size * 0.5 * (grad_tmp[b_j] + bias_term)
                    )

            prox_2(x2, i, bs_2_indices, bs_2_indptr, d2, step_size)

            # .. update y ..
            for h_j in range(bs_2_indptr[i], bs_2_indptr[i + 1]):
                h = bs_2_indices[h_j]
                for b_j in range(blocks_2_indptr[h], blocks_2_indptr[h + 1]):
                    Y[1, b_j] += x2[b_j] - z[b_j]

            # .. update z ..
            for h_j in range(bs_1_indptr[i], bs_1_indptr[i + 1]):
                h = bs_1_indices[h_j]

                # .. iterate on features inside block ..
                for b_j in range(blocks_1_indptr[h], blocks_1_indptr[h + 1]):
                    da = 1.0 / d1[rblocks_1_indices[b_j]]
                    db = 1.0 / d2[rblocks_2_indices[b_j]]
                    z[b_j] = (da * Y[0, b_j] + db * Y[1, b_j]) / (da + db)

            for h_j in range(bs_2_indptr[i], bs_2_indptr[i + 1]):
                h = bs_2_indices[h_j]

                # .. iterate on features inside block ..
                for b_j in range(blocks_2_indptr[h], blocks_2_indptr[h + 1]):
                    da = 1.0 / d1[rblocks_1_indices[b_j]]
                    db = 1.0 / d2[rblocks_2_indices[b_j]]
                    z[b_j] = (da * Y[0, b_j] + db * Y[1, b_j]) / (da + db)

            # .. update memory terms ..
            for j in range(A_indptr[i], A_indptr[i + 1]):
                j_idx = A_indices[j]
                tmp = (grad_i - memory_gradient[i]) * A_data[j] / n_samples
                gradient_average[j_idx] += tmp
                grad_tmp[j_idx] = 0
            memory_gradient[i] = grad_i

    return epoch_iteration_template


def minimize_sfw(
        f_deriv,
        A,
        b,
        x0,
        lmo,
        step_size=None,
        max_iter=500,
        tol=1e-6,
        verbose=False,
        callback=None,
):
    r"""Stochastic Frank-Wolfe (SFW) algorithm.

    The SFW algorithm can solve optimization problems of the form

        argmin_{x \in constraint} (1/n)\sum_{i}^n_samples f(A_i^T x, b_i)

    Args:
      f_deriv
          derivative of f

      x0: np.ndarray
          Starting point for optimization.

      step_size: function or None, optional
          Step size for the optimization. If None is given, this will be set as the
          default: t -> 2/(t+2)

      lmo: function
          returns the update direction

      max_iter: int
          Maximum number of gradient calls in the optimization.

      tol: float
          Tolerance criterion. The algorithm will stop whenever the
          difference between two successive iterates is below tol.

      verbose: bool
          Verbosity level. True might print some messages.

      callback: function or None
          If not None, callback will be called at each iteration.

    Returns:
      opt: OptimizeResult
          The optimization result represented as a
          ``scipy.optimize.OptimizeResult`` object. Important attributes are:
          ``x`` the solution array, ``success`` a Boolean flag indicating if
          the optimizer exited successfully and ``message`` which describes
          the cause of the termination. See `scipy.optimize.OptimizeResult`
          for a description of other attributes.

    """
    n_samples, n_features = A.shape
    x = np.reshape(x0, n_features).astype(float)
    assert x.shape == (n_features,)
    A = sparse.csr_matrix(A).copy()

    if step_size is None:
        # fall back on default
        def step_size(t):
            return 2/(t+2)

    dual_var = np.zeros(n_samples)
    grad_agg = np.zeros(n_features)

    success = False

    if callback is not None:
        callback(locals())

    for it in range(max_iter):
        x_snapshot = x.copy()
        # Batch size 1
        idx = randint(0, n_samples - 1)

        dual_var_prev = dual_var[idx]
        p = A[idx].dot(x)
        dual_var[idx] = (1 / n_samples) * f_deriv(p, b[idx])

        grad_agg = utils.safe_sparse_add(grad_agg, (dual_var[idx] - dual_var_prev) * A[idx], )

        update_direction, _ = lmo(-grad_agg, x)

        x += step_size(it) * update_direction

        if callback is not None:
            callback(locals())

        if np.abs(x - x_snapshot).sum() < tol:
            success = True
            break
    message = ""
    return optimize.OptimizeResult(x=x, success=success, nit=it, message=message)


def minimize_sfw_mokhtari(
        f_deriv,
        A,
        b,
        x0,
        lmo,
        step_size=None,
        max_iter=500,
        tol=1e-6,
        verbose=False,
        callback=None,
):
    r"""Stochastic Frank-Wolfe (SFW) algorithm from Mokhtari et al. (2020).

    The SFW algorithm can solve optimization problems of the form

        argmin_{x \in constraint} (1/n)\sum_{i}^n_samples f(A_i^T x, b_i)

    Args:
      f_deriv
          derivative of f

      x0: np.ndarray
          Starting point for optimization.

      step_size: function or None, optional
          Step size for the optimization. If None is given, this will be set as the
          default: t -> 1/(t+1)

      lmo: function
          returns the update direction

      max_iter: int
          Maximum number of gradient calls in the optimization.

      tol: float
          Tolerance criterion. The algorithm will stop whenever the
          difference between two successive iterates is below tol.

      verbose: bool
          Verbosity level. True might print some messages.

      callback: function or None
          If not None, callback will be called at each iteration.

    Returns:
      opt: OptimizeResult
          The optimization result represented as a
          ``scipy.optimize.OptimizeResult`` object. Important attributes are:
          ``x`` the solution array, ``success`` a Boolean flag indicating if
          the optimizer exited successfully and ``message`` which describes
          the cause of the termination. See `scipy.optimize.OptimizeResult`
          for a description of other attributes.

    """
    n_samples, n_features = A.shape
    x = np.reshape(x0, n_features).astype(float)

    assert x.shape == (n_features,)
    A = sparse.csr_matrix(A).copy()

    agg = utils.safe_sparse_dot(A, x)


    if step_size is None:
        # fall back on default
        def step_size(t):
            return 1/(t+1)
<<<<<<< HEAD

    dual_var = np.zeros(n_samples)
    grad_agg = np.zeros(n_features)

    success = False

    if callback is not None:
        callback(locals())

    for it in range(max_iter):
        x_snapshot = x.copy()
        # Batch size 1
        idx = randint(0, n_samples - 1)

        dual_var_prev = dual_var[idx]
        p = A[idx].dot(x)

        step = step_size(it)

        dual_var[idx] = (1 - step ** (2/3)) * dual_var_prev
        dual_var[idx] += step ** (2/3) * f_deriv(p, b[idx])

        grad_agg = utils.safe_sparse_add(grad_agg, (dual_var[idx] - dual_var_prev) * A[idx].T)

        update_direction, _ = lmo(-grad_agg, x)

        x += step_size(it) * update_direction

        if callback is not None:
            callback(locals())

        if np.abs(x - x_snapshot).sum() < tol:
            success = True
            break
    message = ""
    return optimize.OptimizeResult(x=x, success=success, nit=it, message=message)


def minimize_sfw_lu_and_freund(
        f_deriv,
        A,
        b,
        x0,
        lmo,
        step_size=None,
        max_iter=500,
        tol=1e-6,
        verbose=False,
        callback=None,
):
    r"""Stochastic Frank-Wolfe (SFW) algorithm from Lu and Freund (2020).

    The SFW algorithm can solve optimization problems of the form

        argmin_{x \in constraint} (1/n)\sum_{i}^n_samples f(A_i^T x, b_i)

    Args:
      f_deriv
          derivative of f

      x0: np.ndarray
          Starting point for optimization.

      step_size: function or None, optional
          Step size for the optimization. If None is given, this will be set as the
          default: t -> 1/(t+1)

      lmo: function
          returns the update direction

      max_iter: int
          Maximum number of gradient calls in the optimization.

      tol: float
          Tolerance criterion. The algorithm will stop whenever the
          difference between two successive iterates is below tol.

      verbose: bool
          Verbosity level. True might print some messages.

      callback: function or None
          If not None, callback will be called at each iteration.

    Returns:
      opt: OptimizeResult
          The optimization result represented as a
          ``scipy.optimize.OptimizeResult`` object. Important attributes are:
          ``x`` the solution array, ``success`` a Boolean flag indicating if
          the optimizer exited successfully and ``message`` which describes
          the cause of the termination. See `scipy.optimize.OptimizeResult`
          for a description of other attributes.

    """
    n_samples, n_features = A.shape
    x = np.reshape(x0, n_features).astype(float)
    assert x.shape == (n_features,)
    A = sparse.csr_matrix(A).copy()

    if step_size is None:
        # fall back on default
        def step_size(t):
            return 1/(t+1)
=======
>>>>>>> c582676e

    dual_var = np.zeros(n_samples)
    grad_agg = np.zeros(n_features)

    success = False

    if callback is not None:
        callback(locals())

    for it in range(max_iter):
        x_snapshot = x.copy()
        # Batch size 1
        idx = randint(0, n_samples - 1)

        dual_var_prev = dual_var[idx]
        p = A[idx].dot(x)

        step = step_size(it)

        dual_var[idx] = (1 - step ** (2/3)) * dual_var_prev
        dual_var[idx] += step ** (2/3) * f_deriv(p, b[idx])

        grad_agg = utils.safe_sparse_add(grad_agg, (dual_var[idx] - dual_var_prev) * A[idx].T)

        update_direction, _ = lmo(-grad_agg, x)

        x += step_size(it) * update_direction

        if callback is not None:
            callback(locals())

        if np.abs(x - x_snapshot).sum() < tol:
            success = True
            break
    message = ""
    return optimize.OptimizeResult(x=x, success=success, nit=it, message=message)


def minimize_sfw_lu_freund(
        f_deriv,
        A,
        b,
        x0,
        lmo,
        step_size=None,
        max_iter=500,
        tol=1e-6,
        verbose=False,
        callback=None,
):
    r"""Stochastic Frank-Wolfe (SFW) algorithm from Lu and Freund (2020).

    The SFW algorithm can solve optimization problems of the form

        argmin_{x \in constraint} (1/n)\sum_{i}^n_samples f(A_i^T x, b_i)

    Args:
      f_deriv
          derivative of f

      x0: np.ndarray
          Starting point for optimization.

      step_size: function or None, optional
          Step size for the optimization. If None is given, this will be set as the
          default: t -> 1/(t+1)

      lmo: function
          returns the update direction

      max_iter: int
          Maximum number of gradient calls in the optimization.

      tol: float
          Tolerance criterion. The algorithm will stop whenever the
          difference between two successive iterates is below tol.

      verbose: bool
          Verbosity level. True might print some messages.

      callback: function or None
          If not None, callback will be called at each iteration.

    Returns:
      opt: OptimizeResult
          The optimization result represented as a
          ``scipy.optimize.OptimizeResult`` object. Important attributes are:
          ``x`` the solution array, ``success`` a Boolean flag indicating if
          the optimizer exited successfully and ``message`` which describes
          the cause of the termination. See `scipy.optimize.OptimizeResult`
          for a description of other attributes.

    """
    n_samples, n_features = A.shape
    x = np.reshape(x0, n_features).astype(float)

    assert x.shape == (n_features,)
    A = sparse.csr_matrix(A).copy()

    agg = utils.safe_sparse_dot(A, x)

    if step_size is None:
        # fall back on default
        def step_size_agg(t):
            return 2 * n_samples / (2 * n_samples + t + 1)

        def step_size_x(t):
            return 2 * (2 * n_samples + t) / ((t+1) * (4 * n_samples + t + 1))

    else:
        raise NotImplementedError("Only the default step size from the paper is implemented.")

    dual_var = np.zeros(n_samples)
    grad_agg = np.zeros(n_features)

    success = False

    if callback is not None:
        callback(locals())

    for it in range(max_iter):
        x_snapshot = x.copy()

        # Batch size 1
        idx = randint(0, n_samples - 1)

        update_direction, _ = lmo(-grad_agg, x)
        agg[idx] += step_size_agg(it) * (A[idx].dot(update_direction + x) - agg[idx])

        dual_var_prev = dual_var[idx]
        dual_var[idx] = (1/n_samples) * f_deriv(agg[idx], b[idx])

        grad_agg = utils.safe_sparse_add(grad_agg, (dual_var[idx] - dual_var_prev) * A[idx].T)

        update_direction, _ = lmo(-grad_agg, x)

        x += step_size_x(it) * update_direction

        if callback is not None:
            callback(locals())

        if np.abs(x - x_snapshot).sum() < tol:
            success = True
            break
    message = ""
    return optimize.OptimizeResult(x=x, success=success, nit=it, message=message)
<|MERGE_RESOLUTION|>--- conflicted
+++ resolved
@@ -854,14 +854,10 @@
     assert x.shape == (n_features,)
     A = sparse.csr_matrix(A).copy()
 
-    agg = utils.safe_sparse_dot(A, x)
-
-
     if step_size is None:
         # fall back on default
         def step_size(t):
             return 1/(t+1)
-<<<<<<< HEAD
 
     dual_var = np.zeros(n_samples)
     grad_agg = np.zeros(n_features)
@@ -899,109 +895,6 @@
     message = ""
     return optimize.OptimizeResult(x=x, success=success, nit=it, message=message)
 
-
-def minimize_sfw_lu_and_freund(
-        f_deriv,
-        A,
-        b,
-        x0,
-        lmo,
-        step_size=None,
-        max_iter=500,
-        tol=1e-6,
-        verbose=False,
-        callback=None,
-):
-    r"""Stochastic Frank-Wolfe (SFW) algorithm from Lu and Freund (2020).
-
-    The SFW algorithm can solve optimization problems of the form
-
-        argmin_{x \in constraint} (1/n)\sum_{i}^n_samples f(A_i^T x, b_i)
-
-    Args:
-      f_deriv
-          derivative of f
-
-      x0: np.ndarray
-          Starting point for optimization.
-
-      step_size: function or None, optional
-          Step size for the optimization. If None is given, this will be set as the
-          default: t -> 1/(t+1)
-
-      lmo: function
-          returns the update direction
-
-      max_iter: int
-          Maximum number of gradient calls in the optimization.
-
-      tol: float
-          Tolerance criterion. The algorithm will stop whenever the
-          difference between two successive iterates is below tol.
-
-      verbose: bool
-          Verbosity level. True might print some messages.
-
-      callback: function or None
-          If not None, callback will be called at each iteration.
-
-    Returns:
-      opt: OptimizeResult
-          The optimization result represented as a
-          ``scipy.optimize.OptimizeResult`` object. Important attributes are:
-          ``x`` the solution array, ``success`` a Boolean flag indicating if
-          the optimizer exited successfully and ``message`` which describes
-          the cause of the termination. See `scipy.optimize.OptimizeResult`
-          for a description of other attributes.
-
-    """
-    n_samples, n_features = A.shape
-    x = np.reshape(x0, n_features).astype(float)
-    assert x.shape == (n_features,)
-    A = sparse.csr_matrix(A).copy()
-
-    if step_size is None:
-        # fall back on default
-        def step_size(t):
-            return 1/(t+1)
-=======
->>>>>>> c582676e
-
-    dual_var = np.zeros(n_samples)
-    grad_agg = np.zeros(n_features)
-
-    success = False
-
-    if callback is not None:
-        callback(locals())
-
-    for it in range(max_iter):
-        x_snapshot = x.copy()
-        # Batch size 1
-        idx = randint(0, n_samples - 1)
-
-        dual_var_prev = dual_var[idx]
-        p = A[idx].dot(x)
-
-        step = step_size(it)
-
-        dual_var[idx] = (1 - step ** (2/3)) * dual_var_prev
-        dual_var[idx] += step ** (2/3) * f_deriv(p, b[idx])
-
-        grad_agg = utils.safe_sparse_add(grad_agg, (dual_var[idx] - dual_var_prev) * A[idx].T)
-
-        update_direction, _ = lmo(-grad_agg, x)
-
-        x += step_size(it) * update_direction
-
-        if callback is not None:
-            callback(locals())
-
-        if np.abs(x - x_snapshot).sum() < tol:
-            success = True
-            break
-    message = ""
-    return optimize.OptimizeResult(x=x, success=success, nit=it, message=message)
 
 
 def minimize_sfw_lu_freund(
